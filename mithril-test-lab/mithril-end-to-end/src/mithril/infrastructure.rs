--- conflicted
+++ resolved
@@ -71,16 +71,9 @@
             &relay_signers,
         )?;
 
-        let fallback = CardanoCliChainObserver::new(Box::new(CardanoCliRunner::new(
-            config.devnet.cardano_cli_path(),
-            aggregator_cardano_node.socket_path.clone(),
-            CardanoNetwork::DevNet(DEVNET_MAGIC_ID),
-        )));
-
         let cardano_chain_observer = Arc::new(PallasChainObserver::new(
             &aggregator_cardano_node.socket_path,
             CardanoNetwork::DevNet(DEVNET_MAGIC_ID),
-            fallback,
         ));
 
         Ok(Self {
@@ -243,31 +236,7 @@
             signers.push(signer);
         }
 
-<<<<<<< HEAD
-        let cardano_chain_observer = Arc::new(PallasChainObserver::new(
-            &bft_node.socket_path,
-            CardanoNetwork::DevNet(DEVNET_MAGIC_ID),
-        ));
-
-        Ok(Self {
-            work_dir: config.work_dir.to_path_buf(),
-            bin_dir: config.bin_dir.to_path_buf(),
-            devnet: config.devnet.clone(),
-            aggregator,
-            signers,
-            relay_aggregators,
-            relay_signers,
-            cardano_chain_observer,
-            run_only_mode: config.run_only_mode,
-            is_signing_cardano_transactions: config.signed_entity_types.contains(
-                &SignedEntityTypeDiscriminants::CardanoTransactions
-                    .as_ref()
-                    .to_string(),
-            ),
-        })
-=======
         Ok(signers)
->>>>>>> 18f2623f
     }
 
     pub fn devnet(&self) -> &Devnet {
