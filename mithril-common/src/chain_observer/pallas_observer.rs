--- conflicted
+++ resolved
@@ -383,12 +383,8 @@
     use tokio::net::UnixListener;
 
     use super::*;
-<<<<<<< HEAD
+    use crate::test_utils::TempDir;
     use crate::{crypto_helper::ColdKeyGenerator, CardanoNetwork};
-=======
-    use crate::test_utils::TempDir;
-    use crate::{chain_observer::test_cli_runner::TestCliRunner, CardanoNetwork};
->>>>>>> 18f2623f
 
     fn get_fake_utxo_by_address() -> UTxOByAddress {
         let tx_hex = "1e4e5cf2889d52f1745b941090f04a65dea6ce56c5e5e66e69f65c8e36347c17";
